/*
 * Copyright © 2013 Red Hat, Inc.
 * Copyright © 2013 Marcin Slusarz <marcin.slusarz@gmail.com>
 *
 * Permission is hereby granted, free of charge, to any person obtaining a
 * copy of this software and associated documentation files (the "Software"),
 * to deal in the Software without restriction, including without limitation
 * the rights to use, copy, modify, merge, publish, distribute, sublicense,
 * and/or sell copies of the Software, and to permit persons to whom the
 * Software is furnished to do so, subject to the following conditions:
 *
 * The above copyright notice and this permission notice (including the next
 * paragraph) shall be included in all copies or substantial portions of the
 * Software.
 *
 * THE SOFTWARE IS PROVIDED "AS IS", WITHOUT WARRANTY OF ANY KIND, EXPRESS OR
 * IMPLIED, INCLUDING BUT NOT LIMITED TO THE WARRANTIES OF MERCHANTABILITY,
 * FITNESS FOR A PARTICULAR PURPOSE AND NONINFRINGEMENT.  IN NO EVENT SHALL
 * THE AUTHORS OR COPYRIGHT HOLDERS BE LIABLE FOR ANY CLAIM, DAMAGES OR OTHER
 * LIABILITY, WHETHER IN AN ACTION OF CONTRACT, TORT OR OTHERWISE, ARISING
 * FROM, OUT OF OR IN CONNECTION WITH THE SOFTWARE OR THE USE OR OTHER
 * DEALINGS IN THE SOFTWARE.
 */

#if HAVE_CONFIG_H
#include "config.h"
#endif

#include <assert.h>
#include <check.h>
#include <dirent.h>
#include <errno.h>
#include <fcntl.h>
#include <fnmatch.h>
#include <getopt.h>
#include <poll.h>
#include <stdint.h>
#include <stdio.h>
#include <stdlib.h>
#include <time.h>
#include <unistd.h>
#include "linux/input.h"
#include <sys/ptrace.h>
#include <sys/sendfile.h>
#include <sys/timerfd.h>
#include <sys/wait.h>
#include <sys/stat.h>
#include <sys/types.h>
#include <libudev.h>

#include "litest.h"
#include "litest-int.h"
#include "libinput-util.h"

#define UDEV_RULES_D "/run/udev/rules.d"
#define UDEV_RULE_PREFIX "99-litest-"
#define UDEV_HWDB_D "/etc/udev/hwdb.d"
#define UDEV_MODEL_QUIRKS_RULE_FILE UDEV_RULES_D \
	"/91-litest-model-quirks-REMOVEME.rules"
#define UDEV_MODEL_QUIRKS_HWDB_FILE UDEV_HWDB_D \
	"/91-litest-model-quirks-REMOVEME.hwdb"
#define UDEV_TEST_DEVICE_RULE_FILE UDEV_RULES_D \
	"/91-litest-test-device-REMOVEME.rules"

static int in_debugger = -1;
static int verbose = 0;
const char *filter_test = NULL;
const char *filter_device = NULL;
const char *filter_group = NULL;

static inline void litest_remove_model_quirks(void);
static void litest_init_udev_rules(void);

/* defined for the litest selftest */
#ifndef LITEST_DISABLE_BACKTRACE_LOGGING
#define litest_log(...) fprintf(stderr, __VA_ARGS__)
#define litest_vlog(format_, args_) vfprintf(stderr, format_, args_)
#else
#define litest_log(...) { /* __VA_ARGS__ */ }
#define litest_vlog(...) { /* __VA_ARGS__ */ }
#endif

#ifdef HAVE_LIBUNWIND
#define UNW_LOCAL_ONLY
#include <libunwind.h>
#include <dlfcn.h>

static char cwd[PATH_MAX];

static bool
litest_backtrace_get_lineno(const char *executable,
			    unw_word_t addr,
			    char *file_return,
			    int *line_return)
{
#if HAVE_ADDR2LINE
	FILE* f;
	char buffer[PATH_MAX];
	char *s;
	unsigned int i;

	if (!cwd[0]) {
		if (getcwd(cwd, sizeof(cwd)) == NULL)
			cwd[0] = 0; /* contents otherwise undefined. */
	}

	sprintf (buffer,
		 ADDR2LINE " -C -e %s -i %lx",
		 executable,
		 (unsigned long) addr);

	f = popen(buffer, "r");
	if (f == NULL) {
		litest_log("Failed to execute: %s\n", buffer);
		return false;
	}

	buffer[0] = '?';
	if (fgets(buffer, sizeof(buffer), f) == NULL) {
		pclose(f);
		return false;
	}
	pclose(f);

	if (buffer[0] == '?')
		return false;

	s = strrchr(buffer, ':');
	if (!s)
		return false;

	*s = '\0';
	s++;
	sscanf(s, "%d", line_return);

	/* now strip cwd from buffer */
	s = buffer;
	i = 0;
	while(i < strlen(cwd) && *s != '\0' && cwd[i] == *s) {
		*s = '\0';
		s++;
		i++;
	}

	if (i > 0)
		*(--s) = '.';
	strcpy(file_return, s);

	return true;
#else /* HAVE_ADDR2LINE */
	return false;
#endif
}

static void
litest_backtrace(void)
{
	unw_cursor_t cursor;
	unw_context_t context;
	unw_word_t off;
	unw_proc_info_t pip;
	int ret;
	char procname[256];
	Dl_info dlinfo;
	/* filename and i are unused ifdef LITEST_SHUTUP */
	const char *filename __attribute__((unused));
	int i __attribute__((unused)) = 0;

	pip.unwind_info = NULL;
	ret = unw_getcontext(&context);
	if (ret) {
		litest_log("unw_getcontext failed: %s [%d]\n",
			   unw_strerror(ret),
			   ret);
		return;
	}

	ret = unw_init_local(&cursor, &context);
	if (ret) {
		litest_log("unw_init_local failed: %s [%d]\n",
			   unw_strerror(ret),
			   ret);
		return;
	}

	litest_log("\nBacktrace:\n");
	ret = unw_step(&cursor);
	while (ret > 0) {
		char file[PATH_MAX];
		int line;
		bool have_lineno = false;

		ret = unw_get_proc_info(&cursor, &pip);
		if (ret) {
			litest_log("unw_get_proc_info failed: %s [%d]\n",
				   unw_strerror(ret),
				   ret);
			break;
		}

		ret = unw_get_proc_name(&cursor, procname, 256, &off);
		if (ret && ret != -UNW_ENOMEM) {
			if (ret != -UNW_EUNSPEC)
				litest_log("unw_get_proc_name failed: %s [%d]\n",
					   unw_strerror(ret),
					   ret);
			procname[0] = '?';
			procname[1] = 0;
		}

		if (dladdr((void *)(pip.start_ip + off), &dlinfo) &&
		    dlinfo.dli_fname &&
		    *dlinfo.dli_fname) {
			filename = dlinfo.dli_fname;
			have_lineno = litest_backtrace_get_lineno(filename,
								  (pip.start_ip + off),
								  file,
								  &line);
		} else {
			filename = "?";
		}

		if (have_lineno) {
			litest_log("%d: %s() (%s:%d)\n",
				   i,
				   procname,
				   file,
				   line);
		} else  {
			litest_log("%d: %s (%s%s+%#x) [%p]\n",
				   i,
				   filename,
				   procname,
				   ret == -UNW_ENOMEM ? "..." : "",
				   (int)off,
				   (void *)(pip.start_ip + off));
		}

		i++;
		ret = unw_step(&cursor);
		if (ret < 0)
			litest_log("unw_step failed: %s [%d]\n",
				   unw_strerror(ret),
				   ret);
	}
	litest_log("\n");
}
#else /* HAVE_LIBUNWIND */
static inline void
litest_backtrace(void)
{
	/* thou shall install libunwind */
}
#endif

void
litest_fail_condition(const char *file,
		      int line,
		      const char *func,
		      const char *condition,
		      const char *message,
		      ...)
{
	litest_log("FAILED: %s\n", condition);

	if (message) {
		va_list args;
		va_start(args, message);
		litest_vlog(message, args);
		va_end(args);
	}

	litest_log("in %s() (%s:%d)\n", func, file, line);
	litest_backtrace();
	abort();
}

void
litest_fail_comparison_int(const char *file,
			   int line,
			   const char *func,
			   const char *operator,
			   int a,
			   int b,
			   const char *astr,
			   const char *bstr)
{
	litest_log("FAILED COMPARISON: %s %s %s\n", astr, operator, bstr);
	litest_log("Resolved to: %d %s %d\n", a, operator, b);
	litest_log("in %s() (%s:%d)\n", func, file, line);
	litest_backtrace();
	abort();
}

void
litest_fail_comparison_ptr(const char *file,
			   int line,
			   const char *func,
			   const char *comparison)
{
	litest_log("FAILED COMPARISON: %s\n", comparison);
	litest_log("in %s() (%s:%d)\n", func, file, line);
	litest_backtrace();
	abort();
}

struct test {
	struct list node;
	char *name;
	TCase *tc;
	enum litest_device_type devices;
};

struct suite {
	struct list node;
	struct list tests;
	char *name;
	Suite *suite;
};

static struct litest_device *current_device;

struct litest_device *litest_current_device(void)
{
	return current_device;
}

void litest_set_current_device(struct litest_device *device)
{
	current_device = device;
}

void litest_generic_device_teardown(void)
{
	litest_delete_device(current_device);
	current_device = NULL;
}

extern struct litest_test_device litest_keyboard_device;
extern struct litest_test_device litest_synaptics_clickpad_device;
extern struct litest_test_device litest_synaptics_touchpad_device;
extern struct litest_test_device litest_synaptics_t440_device;
extern struct litest_test_device litest_trackpoint_device;
extern struct litest_test_device litest_bcm5974_device;
extern struct litest_test_device litest_mouse_device;
extern struct litest_test_device litest_wacom_touch_device;
extern struct litest_test_device litest_wacom_bamboo_tablet_device;
extern struct litest_test_device litest_wacom_cintiq_tablet_device;
extern struct litest_test_device litest_wacom_intuos_tablet_device;
extern struct litest_test_device litest_wacom_isdv4_tablet_device;
extern struct litest_test_device litest_alps_device;
extern struct litest_test_device litest_generic_singletouch_device;
extern struct litest_test_device litest_qemu_tablet_device;
extern struct litest_test_device litest_xen_virtual_pointer_device;
extern struct litest_test_device litest_vmware_virtmouse_device;
extern struct litest_test_device litest_synaptics_hover_device;
extern struct litest_test_device litest_synaptics_carbon3rd_device;
extern struct litest_test_device litest_protocol_a_screen;
extern struct litest_test_device litest_wacom_finger_device;
extern struct litest_test_device litest_keyboard_blackwidow_device;
extern struct litest_test_device litest_wheel_only_device;
extern struct litest_test_device litest_mouse_roccat_device;
extern struct litest_test_device litest_ms_surface_cover_device;
extern struct litest_test_device litest_logitech_trackball_device;
extern struct litest_test_device litest_atmel_hover_device;
extern struct litest_test_device litest_alps_dualpoint_device;
extern struct litest_test_device litest_mouse_low_dpi_device;
extern struct litest_test_device litest_generic_multitouch_screen_device;
extern struct litest_test_device litest_nexus4_device;
extern struct litest_test_device litest_magicpad_device;
extern struct litest_test_device litest_elantech_touchpad_device;
extern struct litest_test_device litest_mouse_gladius_device;
extern struct litest_test_device litest_mouse_wheel_click_angle_device;
extern struct litest_test_device litest_waltop_tablet_device;
extern struct litest_test_device litest_huion_tablet_device;

struct litest_test_device* devices[] = {
	&litest_synaptics_clickpad_device,
	&litest_synaptics_touchpad_device,
	&litest_synaptics_t440_device,
	&litest_keyboard_device,
	&litest_trackpoint_device,
	&litest_bcm5974_device,
	&litest_mouse_device,
	&litest_wacom_touch_device,
	&litest_wacom_bamboo_tablet_device,
	&litest_wacom_cintiq_tablet_device,
	&litest_wacom_intuos_tablet_device,
	&litest_wacom_isdv4_tablet_device,
	&litest_alps_device,
	&litest_generic_singletouch_device,
	&litest_qemu_tablet_device,
	&litest_xen_virtual_pointer_device,
	&litest_vmware_virtmouse_device,
	&litest_synaptics_hover_device,
	&litest_synaptics_carbon3rd_device,
	&litest_protocol_a_screen,
	&litest_wacom_finger_device,
	&litest_keyboard_blackwidow_device,
	&litest_wheel_only_device,
	&litest_mouse_roccat_device,
	&litest_ms_surface_cover_device,
	&litest_logitech_trackball_device,
	&litest_atmel_hover_device,
	&litest_alps_dualpoint_device,
	&litest_mouse_low_dpi_device,
	&litest_generic_multitouch_screen_device,
	&litest_nexus4_device,
	&litest_magicpad_device,
	&litest_elantech_touchpad_device,
	&litest_mouse_gladius_device,
	&litest_mouse_wheel_click_angle_device,
	&litest_waltop_tablet_device,
	&litest_huion_tablet_device,
	NULL,
};

static struct list all_tests;

static inline void
litest_system(const char *command)
{
	int ret;

	ret = system(command);

	if (ret == -1) {
		litest_abort_msg("Failed to execute: %s", command);
	} else if (WIFEXITED(ret)) {
		if (WEXITSTATUS(ret))
			litest_abort_msg("'%s' failed with %d",
					 command,
					 WEXITSTATUS(ret));
	} else if (WIFSIGNALED(ret)) {
		litest_abort_msg("'%s' terminated with signal %d",
				 command,
				 WTERMSIG(ret));
	}
}

static void
litest_reload_udev_rules(void)
{
	litest_system("udevadm control --reload-rules");
	litest_system("udevadm hwdb --update");
}

static int
litest_udev_rule_filter(const struct dirent *entry)
{
	return strneq(entry->d_name,
		      UDEV_RULE_PREFIX,
		      strlen(UDEV_RULE_PREFIX));
}

static void
litest_drop_udev_rules(void)
{
	int n;
	int rc;
	struct dirent **entries;
	char path[PATH_MAX];

	n = scandir(UDEV_RULES_D,
		    &entries,
		    litest_udev_rule_filter,
		    alphasort);
	if (n <= 0)
		return;

	while (n--) {
		rc = snprintf(path, sizeof(path),
			      "%s/%s",
			      UDEV_RULES_D,
			      entries[n]->d_name);
		if (rc > 0 &&
		    (size_t)rc == strlen(UDEV_RULES_D) +
			    strlen(entries[n]->d_name) + 1)
			unlink(path);
		else
			fprintf(stderr,
				"Failed to delete %s. Remaining tests are unreliable\n",
				entries[n]->d_name);
		free(entries[n]);
	}
	free(entries);

	litest_reload_udev_rules();
}

static void
litest_add_tcase_for_device(struct suite *suite,
			    const char *funcname,
			    void *func,
			    const struct litest_test_device *dev,
			    const struct range *range)
{
	struct test *t;
	const char *test_name = dev->shortname;

	list_for_each(t, &suite->tests, node) {
		if (!streq(t->name, test_name))
			continue;

		if (range)
			tcase_add_loop_test(t->tc,
					    func,
					    range->lower,
					    range->upper);
		else
			tcase_add_test(t->tc, func);
		return;
	}

	t = zalloc(sizeof(*t));
	assert(t != NULL);
	t->name = strdup(test_name);
	t->tc = tcase_create(test_name);
	list_insert(&suite->tests, &t->node);
	/* we can't guarantee that we clean up properly if a test fails, the
	   udev rules used for a previous test may still be in place. Add an
	   unchecked fixture to always clean up all rules before/after a
	   test case completes */
	tcase_add_unchecked_fixture(t->tc,
				    litest_drop_udev_rules,
				    litest_drop_udev_rules);
	tcase_add_checked_fixture(t->tc, dev->setup,
				  dev->teardown ? dev->teardown : litest_generic_device_teardown);
	if (range)
		tcase_add_loop_test(t->tc,
				    func,
				    range->lower,
				    range->upper);
	else
		tcase_add_test(t->tc, func);
	suite_add_tcase(suite->suite, t->tc);
}

static void
litest_add_tcase_no_device(struct suite *suite,
			   void *func,
			   const struct range *range)
{
	struct test *t;
	const char *test_name = "no device";

	if (filter_device &&
	    fnmatch(filter_device, test_name, 0) != 0)
		return;

	list_for_each(t, &suite->tests, node) {
		if (!streq(t->name, test_name))
			continue;

		if (range)
			tcase_add_loop_test(t->tc, func, range->lower, range->upper);
		else
			tcase_add_test(t->tc, func);
		return;
	}

	t = zalloc(sizeof(*t));
	assert(t != NULL);
	t->name = strdup(test_name);
	t->tc = tcase_create(test_name);
	list_insert(&suite->tests, &t->node);
	tcase_add_test(t->tc, func);
	suite_add_tcase(suite->suite, t->tc);
}

static struct suite *
get_suite(const char *name)
{
	struct suite *s;

	if (all_tests.next == NULL && all_tests.prev == NULL)
		list_init(&all_tests);

	list_for_each(s, &all_tests, node) {
		if (streq(s->name, name))
			return s;
	}

	s = zalloc(sizeof(*s));
	assert(s != NULL);
	s->name = strdup(name);
	s->suite = suite_create(s->name);

	list_init(&s->tests);
	list_insert(&all_tests, &s->node);

	return s;
}

static void
litest_add_tcase(const char *suite_name,
		 const char *funcname,
		 void *func,
		 enum litest_device_feature required,
		 enum litest_device_feature excluded,
		 const struct range *range)
{
	struct litest_test_device **dev = devices;
	struct suite *suite;
	bool added = false;

	assert(required >= LITEST_DISABLE_DEVICE);
	assert(excluded >= LITEST_DISABLE_DEVICE);

	if (filter_test &&
	    fnmatch(filter_test, funcname, 0) != 0)
		return;

	if (filter_group &&
	    fnmatch(filter_group, suite_name, 0) != 0)
		return;

	suite = get_suite(suite_name);

	if (required == LITEST_DISABLE_DEVICE &&
	    excluded == LITEST_DISABLE_DEVICE) {
		litest_add_tcase_no_device(suite, func, range);
		added = true;
	} else if (required != LITEST_ANY || excluded != LITEST_ANY) {
		for (; *dev; dev++) {
			if (filter_device &&
			    fnmatch(filter_device, (*dev)->shortname, 0) != 0)
				continue;
			if (((*dev)->features & required) != required ||
			    ((*dev)->features & excluded) != 0)
				continue;

			litest_add_tcase_for_device(suite,
						    funcname,
						    func,
						    *dev,
						    range);
			added = true;
		}
	} else {
		for (; *dev; dev++) {
			if (filter_device &&
			    fnmatch(filter_device, (*dev)->shortname, 0) != 0)
				continue;

			litest_add_tcase_for_device(suite,
						    funcname,
						    func,
						    *dev,
						    range);
			added = true;
		}
	}

	if (!added) {
		fprintf(stderr, "Test '%s' does not match any devices. Aborting.\n", funcname);
		abort();
	}
}

void
_litest_add_no_device(const char *name, const char *funcname, void *func)
{
	_litest_add(name, funcname, func, LITEST_DISABLE_DEVICE, LITEST_DISABLE_DEVICE);
}

void
_litest_add_ranged_no_device(const char *name,
			     const char *funcname,
			     void *func,
			     const struct range *range)
{
	_litest_add_ranged(name,
			   funcname,
			   func,
			   LITEST_DISABLE_DEVICE,
			   LITEST_DISABLE_DEVICE,
			   range);
}

void
_litest_add(const char *name,
	    const char *funcname,
	    void *func,
	    enum litest_device_feature required,
	    enum litest_device_feature excluded)
{
	_litest_add_ranged(name,
			   funcname,
			   func,
			   required,
			   excluded,
			   NULL);
}

void
_litest_add_ranged(const char *name,
		   const char *funcname,
		   void *func,
		   enum litest_device_feature required,
		   enum litest_device_feature excluded,
		   const struct range *range)
{
	litest_add_tcase(name, funcname, func, required, excluded, range);
}

void
_litest_add_for_device(const char *name,
		       const char *funcname,
		       void *func,
		       enum litest_device_type type)
{
	_litest_add_ranged_for_device(name, funcname, func, type, NULL);
}

void
_litest_add_ranged_for_device(const char *name,
			      const char *funcname,
			      void *func,
			      enum litest_device_type type,
			      const struct range *range)
{
	struct suite *s;
	struct litest_test_device **dev = devices;
	bool device_filtered = false;

	assert(type < LITEST_NO_DEVICE);

	if (filter_test &&
	    fnmatch(filter_test, funcname, 0) != 0)
		return;

	if (filter_group &&
	    fnmatch(filter_group, name, 0) != 0)
		return;

	s = get_suite(name);
	for (; *dev; dev++) {
		if (filter_device &&
		    fnmatch(filter_device, (*dev)->shortname, 0) != 0) {
			device_filtered = true;
			continue;
		}

		if ((*dev)->type == type) {
			litest_add_tcase_for_device(s,
						    funcname,
						    func,
						    *dev,
						    range);
			return;
		}
	}

	/* only abort if no filter was set, that's a bug */
	if (!device_filtered)
		litest_abort_msg("Invalid test device type");
}

static int
is_debugger_attached(void)
{
	int status;
	int rc;
	int pid = fork();

	if (pid == -1)
		return 0;

	if (pid == 0) {
		int ppid = getppid();
		if (ptrace(PTRACE_ATTACH, ppid, NULL, NULL) == 0) {
			waitpid(ppid, NULL, 0);
			ptrace(PTRACE_CONT, NULL, NULL);
			ptrace(PTRACE_DETACH, ppid, NULL, NULL);
			rc = 0;
		} else {
			rc = 1;
		}
		_exit(rc);
	} else {
		waitpid(pid, &status, 0);
		rc = WEXITSTATUS(status);
	}

	return rc;
}

static void
litest_log_handler(struct libinput *libinput,
		   enum libinput_log_priority pri,
		   const char *format,
		   va_list args)
{
	const char *priority = NULL;

	switch(pri) {
	case LIBINPUT_LOG_PRIORITY_INFO: priority = "info"; break;
	case LIBINPUT_LOG_PRIORITY_ERROR: priority = "error"; break;
	case LIBINPUT_LOG_PRIORITY_DEBUG: priority = "debug"; break;
	default:
		  abort();
	}

	fprintf(stderr, "litest %s: ", priority);
	vfprintf(stderr, format, args);

	if (strstr(format, "client bug: ") ||
	    strstr(format, "libinput bug: "))
		litest_abort_msg("libinput bug triggered, aborting.\n");
}

static int
open_restricted(const char *path, int flags, void *userdata)
{
	int fd = open(path, flags);
	return fd < 0 ? -errno : fd;
}

static void
close_restricted(int fd, void *userdata)
{
	close(fd);
}

struct libinput_interface interface = {
	.open_restricted = open_restricted,
	.close_restricted = close_restricted,
};

static inline int
litest_run(int argc, char **argv)
{
	struct suite *s, *snext;
	int failed;
	SRunner *sr = NULL;

	if (list_empty(&all_tests)) {
		fprintf(stderr,
			"Error: filters are too strict, no tests to run.\n");
		return 1;
	}

	if (in_debugger == -1) {
		in_debugger = is_debugger_attached();
		if (in_debugger)
			setenv("CK_FORK", "no", 0);
	}

	list_for_each(s, &all_tests, node) {
		if (!sr)
			sr = srunner_create(s->suite);
		else
			srunner_add_suite(sr, s->suite);
	}

	if (getenv("LITEST_VERBOSE"))
		verbose = 1;

	litest_init_udev_rules();

	srunner_run_all(sr, CK_ENV);
	failed = srunner_ntests_failed(sr);
	srunner_free(sr);

	list_for_each_safe(s, snext, &all_tests, node) {
		struct test *t, *tnext;

		list_for_each_safe(t, tnext, &s->tests, node) {
			free(t->name);
			list_remove(&t->node);
			free(t);
		}

		list_remove(&s->node);
		free(s->name);
		free(s);
	}

	litest_remove_model_quirks();
	litest_reload_udev_rules();

	return failed;
}

static struct input_absinfo *
merge_absinfo(const struct input_absinfo *orig,
	      const struct input_absinfo *override)
{
	struct input_absinfo *abs;
	unsigned int nelem, i;
	size_t sz = ABS_MAX + 1;

	if (!orig)
		return NULL;

	abs = calloc(sz, sizeof(*abs));
	litest_assert(abs != NULL);

	nelem = 0;
	while (orig[nelem].value != -1) {
		abs[nelem] = orig[nelem];
		nelem++;
		litest_assert_int_lt(nelem, sz);
	}

	/* just append, if the same axis is present twice, libevdev will
	   only use the last value anyway */
	i = 0;
	while (override && override[i].value != -1) {
		abs[nelem++] = override[i++];
		litest_assert_int_lt(nelem, sz);
	}

	litest_assert_int_lt(nelem, sz);
	abs[nelem].value = -1;

	return abs;
}

static int*
merge_events(const int *orig, const int *override)
{
	int *events;
	unsigned int nelem, i;
	size_t sz = KEY_MAX * 3;

	if (!orig)
		return NULL;

	events = calloc(sz, sizeof(int));
	litest_assert(events != NULL);

	nelem = 0;
	while (orig[nelem] != -1) {
		events[nelem] = orig[nelem];
		nelem++;
		litest_assert_int_lt(nelem, sz);
	}

	/* just append, if the same axis is present twice, libevdev will
	 * ignore the double definition anyway */
	i = 0;
	while (override && override[i] != -1) {
		events[nelem++] = override[i++];
		litest_assert_int_le(nelem, sz);
	}

	litest_assert_int_lt(nelem, sz);
	events[nelem] = -1;

	return events;
}

static inline void
litest_copy_file(const char *dest, const char *src, const char *header)
{
	int in, out, length;

	out = open(dest, O_CREAT|O_WRONLY, 0644);
	litest_assert_int_gt(out, -1);

	if (header) {
		length = strlen(header);
		litest_assert_int_eq(write(out, header, length), length);
	}

	in = open(src, O_RDONLY);
	litest_assert_int_gt(in, -1);
	/* lazy, just check for error and empty file copy */
	litest_assert_int_gt(sendfile(out, in, NULL, 40960), 0);
	close(out);
	close(in);
}

static inline void
litest_install_model_quirks(void)
{
	const char *warning =
			 "#################################################################\n"
			 "# WARNING: REMOVE THIS FILE\n"
			 "# This is a run-time file for the libinput test suite and\n"
			 "# should be removed on exit. If the test-suite is not currently \n"
			 "# running, remove this file and update your hwdb: \n"
			 "#       sudo udevadm hwdb --update\n"
			 "#################################################################\n\n";
	litest_copy_file(UDEV_MODEL_QUIRKS_RULE_FILE,
			 LIBINPUT_MODEL_QUIRKS_UDEV_RULES_FILE,
			 warning);
	litest_copy_file(UDEV_MODEL_QUIRKS_HWDB_FILE,
			 LIBINPUT_MODEL_QUIRKS_UDEV_HWDB_FILE,
			 warning);
	litest_copy_file(UDEV_TEST_DEVICE_RULE_FILE,
			 LIBINPUT_TEST_DEVICE_RULES_FILE,
			 warning);
}

static inline void
litest_remove_model_quirks(void)
{
	unlink(UDEV_MODEL_QUIRKS_RULE_FILE);
	unlink(UDEV_MODEL_QUIRKS_HWDB_FILE);
	unlink(UDEV_TEST_DEVICE_RULE_FILE);
}

static void
litest_init_udev_rules(void)
{
	int rc;

	rc = mkdir(UDEV_RULES_D, 0755);
	if (rc == -1 && errno != EEXIST)
		ck_abort_msg("Failed to create udev rules directory (%s)\n",
			     strerror(errno));

	rc = mkdir(UDEV_HWDB_D, 0755);
	if (rc == -1 && errno != EEXIST)
		ck_abort_msg("Failed to create udev hwdb directory (%s)\n",
			     strerror(errno));

	litest_install_model_quirks();
	litest_reload_udev_rules();
}

static char *
litest_init_device_udev_rules(struct litest_test_device *dev)
{
	int rc;
	FILE *f;
	char *path = NULL;

	if (!dev->udev_rule)
		return NULL;

	rc = xasprintf(&path,
		      "%s/%s%s.rules",
		      UDEV_RULES_D,
		      UDEV_RULE_PREFIX,
		      dev->shortname);
	litest_assert_int_eq(rc,
			     (int)(
				   strlen(UDEV_RULES_D) +
				   strlen(UDEV_RULE_PREFIX) +
				   strlen(dev->shortname) + 7));
	f = fopen(path, "w");
	litest_assert_notnull(f);
	litest_assert_int_ge(fputs(dev->udev_rule, f), 0);
	fclose(f);

	litest_reload_udev_rules();

	return path;
}

static struct litest_device *
litest_create(enum litest_device_type which,
	      const char *name_override,
	      struct input_id *id_override,
	      const struct input_absinfo *abs_override,
	      const int *events_override)
{
	struct litest_device *d = NULL;
	struct litest_test_device **dev;
	const char *name;
	const struct input_id *id;
	struct input_absinfo *abs;
	int *events;
	char *udev_file;

	dev = devices;
	while (*dev) {
		if ((*dev)->type == which)
			break;
		dev++;
	}

	if (!*dev)
		ck_abort_msg("Invalid device type %d\n", which);

	d = zalloc(sizeof(*d));
	litest_assert(d != NULL);

	udev_file = litest_init_device_udev_rules(*dev);
	/* device has custom create method */
	if ((*dev)->create) {
		(*dev)->create(d);
		if (abs_override || events_override) {
			if (udev_file)
				unlink(udev_file);
			litest_abort_msg("Custom create cannot be overridden");
		}

		d->udev_rule_file = udev_file;
		return d;
	}

	abs = merge_absinfo((*dev)->absinfo, abs_override);
	events = merge_events((*dev)->events, events_override);
	name = name_override ? name_override : (*dev)->name;
	id = id_override ? id_override : (*dev)->id;

	d->uinput = litest_create_uinput_device_from_description(name,
								 id,
								 abs,
								 events);
	d->interface = (*dev)->interface;
	d->udev_rule_file = udev_file;
	free(abs);
	free(events);

	return d;

}

struct libinput *
litest_create_context(void)
{
	struct libinput *libinput =
		libinput_path_create_context(&interface, NULL);
	litest_assert_notnull(libinput);

	libinput_log_set_handler(libinput, litest_log_handler);
	if (verbose)
		libinput_log_set_priority(libinput, LIBINPUT_LOG_PRIORITY_DEBUG);

	return libinput;
}

void
litest_disable_log_handler(struct libinput *libinput)
{
	libinput_log_set_handler(libinput, NULL);
}

void
litest_restore_log_handler(struct libinput *libinput)
{
	libinput_log_set_handler(libinput, litest_log_handler);
}

struct litest_device *
litest_add_device_with_overrides(struct libinput *libinput,
				 enum litest_device_type which,
				 const char *name_override,
				 struct input_id *id_override,
				 const struct input_absinfo *abs_override,
				 const int *events_override)
{
	struct litest_device *d;
	int fd;
	int rc;
	const char *path;

	d = litest_create(which,
			  name_override,
			  id_override,
			  abs_override,
			  events_override);

	path = libevdev_uinput_get_devnode(d->uinput);
	litest_assert(path != NULL);
	fd = open(path, O_RDWR|O_NONBLOCK);
	litest_assert_int_ne(fd, -1);

	rc = libevdev_new_from_fd(fd, &d->evdev);
	litest_assert_int_eq(rc, 0);

	d->libinput = libinput;
	d->libinput_device = libinput_path_add_device(d->libinput, path);
	litest_assert(d->libinput_device != NULL);
	libinput_device_ref(d->libinput_device);

	if (d->interface) {
		d->interface->min[ABS_X] = libevdev_get_abs_minimum(d->evdev, ABS_X);
		d->interface->max[ABS_X] = libevdev_get_abs_maximum(d->evdev, ABS_X);
		d->interface->min[ABS_Y] = libevdev_get_abs_minimum(d->evdev, ABS_Y);
		d->interface->max[ABS_Y] = libevdev_get_abs_maximum(d->evdev, ABS_Y);
	}
	return d;
}

struct litest_device *
litest_add_device(struct libinput *libinput,
		  enum litest_device_type which)
{
	return litest_add_device_with_overrides(libinput,
						which,
						NULL,
						NULL,
						NULL,
						NULL);
}

struct litest_device *
litest_create_device_with_overrides(enum litest_device_type which,
				    const char *name_override,
				    struct input_id *id_override,
				    const struct input_absinfo *abs_override,
				    const int *events_override)
{
	struct litest_device *dev =
		litest_add_device_with_overrides(litest_create_context(),
						 which,
						 name_override,
						 id_override,
						 abs_override,
						 events_override);
	dev->owns_context = true;
	return dev;
}

struct litest_device *
litest_create_device(enum litest_device_type which)
{
	return litest_create_device_with_overrides(which, NULL, NULL, NULL, NULL);
}

int
litest_handle_events(struct litest_device *d)
{
	struct pollfd fd;

	fd.fd = libinput_get_fd(d->libinput);
	fd.events = POLLIN;

	while (poll(&fd, 1, 1))
		libinput_dispatch(d->libinput);

	return 0;
}

void
litest_delete_device(struct litest_device *d)
{
	if (!d)
		return;

	if (d->udev_rule_file) {
		unlink(d->udev_rule_file);
		free(d->udev_rule_file);
		d->udev_rule_file = NULL;
		litest_reload_udev_rules();
	}

	libinput_device_unref(d->libinput_device);
	libinput_path_remove_device(d->libinput_device);
	if (d->owns_context)
		libinput_unref(d->libinput);
	libevdev_free(d->evdev);
	libevdev_uinput_destroy(d->uinput);
	free(d->private);
	memset(d,0, sizeof(*d));
	free(d);
}

void
litest_event(struct litest_device *d, unsigned int type,
	     unsigned int code, int value)
{
	int ret;

	if (d->skip_ev_syn && type == EV_SYN && code == SYN_REPORT)
		return;

	ret = libevdev_uinput_write_event(d->uinput, type, code, value);
	litest_assert_int_eq(ret, 0);
}

static bool
axis_replacement_value(struct litest_device *d,
		       struct axis_replacement *axes,
		       int32_t evcode,
		       int32_t *value)
{
	struct axis_replacement *axis = axes;

	if (!axes)
		return false;

	while (axis->evcode != -1) {
		if (axis->evcode == evcode) {
			*value = litest_scale(d, evcode, axis->value);
			return true;
		}
		axis++;
	}

	return false;
}

int
litest_auto_assign_value(struct litest_device *d,
			 const struct input_event *ev,
			 int slot, double x, double y,
			 struct axis_replacement *axes,
			 bool touching)
{
	static int tracking_id;
	int value = ev->value;

	if (value != LITEST_AUTO_ASSIGN || ev->type != EV_ABS)
		return value;

	switch (ev->code) {
	case ABS_X:
	case ABS_MT_POSITION_X:
		value = litest_scale(d, ABS_X, x);
		break;
	case ABS_Y:
	case ABS_MT_POSITION_Y:
		value = litest_scale(d, ABS_Y, y);
		break;
	case ABS_MT_TRACKING_ID:
		value = ++tracking_id;
		break;
	case ABS_MT_SLOT:
		value = slot;
		break;
	case ABS_MT_DISTANCE:
		value = touching ? 0 : 1;
		break;
	default:
		if (!axis_replacement_value(d, axes, ev->code, &value) &&
		    d->interface->get_axis_default)
			d->interface->get_axis_default(d, ev->code, &value);
		break;
	}

	return value;
}

static void
send_btntool(struct litest_device *d, bool hover)
{
	litest_event(d, EV_KEY, BTN_TOUCH, d->ntouches_down != 0 && !hover);
	litest_event(d, EV_KEY, BTN_TOOL_FINGER, d->ntouches_down == 1);
	litest_event(d, EV_KEY, BTN_TOOL_DOUBLETAP, d->ntouches_down == 2);
	litest_event(d, EV_KEY, BTN_TOOL_TRIPLETAP, d->ntouches_down == 3);
	litest_event(d, EV_KEY, BTN_TOOL_QUADTAP, d->ntouches_down == 4);
	litest_event(d, EV_KEY, BTN_TOOL_QUINTTAP, d->ntouches_down == 5);
}

static void
litest_slot_start(struct litest_device *d,
		  unsigned int slot,
		  double x,
		  double y,
		  struct axis_replacement *axes,
		  bool touching)
{
	struct input_event *ev;

	assert(d->ntouches_down >= 0);
	d->ntouches_down++;

	send_btntool(d, !touching);

	if (d->interface->touch_down) {
		d->interface->touch_down(d, slot, x, y);
		return;
	}

	ev = d->interface->touch_down_events;
	while (ev && (int16_t)ev->type != -1 && (int16_t)ev->code != -1) {
		int value = litest_auto_assign_value(d,
						     ev,
						     slot,
						     x,
						     y,
						     axes,
						     touching);
		if (value != LITEST_AUTO_ASSIGN)
			litest_event(d, ev->type, ev->code, value);
		ev++;
	}
}

void
litest_touch_down(struct litest_device *d,
		  unsigned int slot,
		  double x,
		  double y)
{
	litest_slot_start(d, slot, x, y, NULL, true);
}

void
litest_touch_down_extended(struct litest_device *d,
			   unsigned int slot,
			   double x,
			   double y,
			   struct axis_replacement *axes)
{
	litest_slot_start(d, slot, x, y, axes, true);
}

void
litest_touch_up(struct litest_device *d, unsigned int slot)
{
	struct input_event *ev;
	struct input_event up[] = {
		{ .type = EV_ABS, .code = ABS_MT_SLOT, .value = LITEST_AUTO_ASSIGN },
		{ .type = EV_ABS, .code = ABS_MT_TRACKING_ID, .value = -1 },
		{ .type = EV_SYN, .code = SYN_REPORT, .value = 0 },
		{ .type = -1, .code = -1 }
	};

	litest_assert_int_gt(d->ntouches_down, 0);
	d->ntouches_down--;

	send_btntool(d, false);

	if (d->interface->touch_up) {
		d->interface->touch_up(d, slot);
		return;
	} else if (d->interface->touch_up_events) {
		ev = d->interface->touch_up_events;
	} else
		ev = up;

	while (ev && (int16_t)ev->type != -1 && (int16_t)ev->code != -1) {
		int value = litest_auto_assign_value(d,
						     ev,
						     slot,
						     0,
						     0,
						     NULL,
						     false);
		litest_event(d, ev->type, ev->code, value);
		ev++;
	}
}

static void
litest_slot_move(struct litest_device *d,
		 unsigned int slot,
		 double x,
		 double y,
		 struct axis_replacement *axes,
		 bool touching)
{
	struct input_event *ev;

	if (d->interface->touch_move) {
		d->interface->touch_move(d, slot, x, y);
		return;
	}

	ev = d->interface->touch_move_events;
	while (ev && (int16_t)ev->type != -1 && (int16_t)ev->code != -1) {
		int value = litest_auto_assign_value(d,
						     ev,
						     slot,
						     x,
						     y,
						     axes,
						     touching);
		if (value != LITEST_AUTO_ASSIGN)
			litest_event(d, ev->type, ev->code, value);
		ev++;
	}
}

void
litest_touch_move(struct litest_device *d,
		  unsigned int slot,
		  double x,
		  double y)
{
	litest_slot_move(d, slot, x, y, NULL, true);
}

void
litest_touch_move_extended(struct litest_device *d,
			   unsigned int slot,
			   double x,
			   double y,
			   struct axis_replacement *axes)
{
	litest_slot_move(d, slot, x, y, axes, true);
}

void
litest_touch_move_to(struct litest_device *d,
		     unsigned int slot,
		     double x_from, double y_from,
		     double x_to, double y_to,
		     int steps, int sleep_ms)
{
	for (int i = 0; i < steps - 1; i++) {
		litest_touch_move(d, slot,
				  x_from + (x_to - x_from)/steps * i,
				  y_from + (y_to - y_from)/steps * i);
		if (sleep_ms) {
			libinput_dispatch(d->libinput);
			msleep(sleep_ms);
			libinput_dispatch(d->libinput);
		}
	}
	litest_touch_move(d, slot, x_to, y_to);
}

static int
auto_assign_tablet_value(struct litest_device *d,
			 const struct input_event *ev,
			 int x, int y,
			 struct axis_replacement *axes)
{
	int value = ev->value;

	if (value != LITEST_AUTO_ASSIGN || ev->type != EV_ABS)
		return value;

	switch (ev->code) {
	case ABS_X:
		value = litest_scale(d, ABS_X, x);
		break;
	case ABS_Y:
		value = litest_scale(d, ABS_Y, y);
		break;
	default:
		if (!axis_replacement_value(d, axes, ev->code, &value) &&
		    d->interface->get_axis_default)
			d->interface->get_axis_default(d, ev->code, &value);
		break;
	}

	return value;
}

static int
tablet_ignore_event(const struct input_event *ev, int value)
{
	return value == -1 && (ev->code == ABS_PRESSURE || ev->code == ABS_DISTANCE);
}

void
litest_tablet_proximity_in(struct litest_device *d, int x, int y, struct axis_replacement *axes)
{
	struct input_event *ev;

	ev = d->interface->tablet_proximity_in_events;
	while (ev && (int16_t)ev->type != -1 && (int16_t)ev->code != -1) {
		int value = auto_assign_tablet_value(d, ev, x, y, axes);
		if (!tablet_ignore_event(ev, value))
			litest_event(d, ev->type, ev->code, value);
		ev++;
	}
}

void
litest_tablet_proximity_out(struct litest_device *d)
{
	struct input_event *ev;

	ev = d->interface->tablet_proximity_out_events;
	while (ev && (int16_t)ev->type != -1 && (int16_t)ev->code != -1) {
		int value = auto_assign_tablet_value(d, ev, -1, -1, NULL);
		if (!tablet_ignore_event(ev, value))
			litest_event(d, ev->type, ev->code, value);
		ev++;
	}
}

void
litest_tablet_motion(struct litest_device *d, int x, int y, struct axis_replacement *axes)
{
	struct input_event *ev;

	ev = d->interface->tablet_motion_events;
	while (ev && (int16_t)ev->type != -1 && (int16_t)ev->code != -1) {
		int value = auto_assign_tablet_value(d, ev, x, y, axes);
		if (!tablet_ignore_event(ev, value))
			litest_event(d, ev->type, ev->code, value);
		ev++;
	}
}

void
litest_touch_move_two_touches(struct litest_device *d,
			      double x0, double y0,
			      double x1, double y1,
			      double dx, double dy,
			      int steps, int sleep_ms)
{
	for (int i = 0; i < steps - 1; i++) {
		litest_touch_move(d, 0, x0 + dx / steps * i,
					y0 + dy / steps * i);
		litest_touch_move(d, 1, x1 + dx / steps * i,
					y1 + dy / steps * i);
		if (sleep_ms) {
			libinput_dispatch(d->libinput);
			msleep(sleep_ms);
		}
		libinput_dispatch(d->libinput);
	}
	litest_touch_move(d, 0, x0 + dx, y0 + dy);
	litest_touch_move(d, 1, x1 + dx, y1 + dy);
}

void
litest_touch_move_three_touches(struct litest_device *d,
				double x0, double y0,
				double x1, double y1,
				double x2, double y2,
				double dx, double dy,
				int steps, int sleep_ms)
{
	for (int i = 0; i < steps - 1; i++) {
		litest_touch_move(d, 0, x0 + dx / steps * i,
					y0 + dy / steps * i);
		litest_touch_move(d, 1, x1 + dx / steps * i,
					y1 + dy / steps * i);
		litest_touch_move(d, 2, x2 + dx / steps * i,
					y2 + dy / steps * i);
		if (sleep_ms) {
			libinput_dispatch(d->libinput);
			msleep(sleep_ms);
			libinput_dispatch(d->libinput);
		}
	}
	litest_touch_move(d, 0, x0 + dx, y0 + dy);
	litest_touch_move(d, 1, x1 + dx, y1 + dy);
	litest_touch_move(d, 2, x2 + dx, y2 + dy);
}

void
litest_hover_start(struct litest_device *d,
		   unsigned int slot,
		   double x,
		   double y)
{
	litest_slot_start(d, slot, x, y, NULL, 0);
}

void
litest_hover_end(struct litest_device *d, unsigned int slot)
{
	struct input_event *ev;
	struct input_event up[] = {
		{ .type = EV_ABS, .code = ABS_MT_SLOT, .value = LITEST_AUTO_ASSIGN },
		{ .type = EV_ABS, .code = ABS_MT_DISTANCE, .value = 1 },
		{ .type = EV_ABS, .code = ABS_MT_TRACKING_ID, .value = -1 },
		{ .type = EV_SYN, .code = SYN_REPORT, .value = 0 },
		{ .type = -1, .code = -1 }
	};

	litest_assert_int_gt(d->ntouches_down, 0);
	d->ntouches_down--;

	send_btntool(d, true);

	if (d->interface->touch_up) {
		d->interface->touch_up(d, slot);
		return;
	} else if (d->interface->touch_up_events) {
		ev = d->interface->touch_up_events;
	} else
		ev = up;

	while (ev && (int16_t)ev->type != -1 && (int16_t)ev->code != -1) {
		int value = litest_auto_assign_value(d, ev, slot, 0, 0, NULL, false);
		litest_event(d, ev->type, ev->code, value);
		ev++;
	}
}

void
litest_hover_move(struct litest_device *d, unsigned int slot,
		  double x, double y)
{
	litest_slot_move(d, slot, x, y, NULL, false);
}

void
litest_hover_move_to(struct litest_device *d,
		     unsigned int slot,
		     double x_from, double y_from,
		     double x_to, double y_to,
		     int steps, int sleep_ms)
{
	for (int i = 0; i < steps - 1; i++) {
		litest_hover_move(d, slot,
				  x_from + (x_to - x_from)/steps * i,
				  y_from + (y_to - y_from)/steps * i);
		if (sleep_ms) {
			libinput_dispatch(d->libinput);
			msleep(sleep_ms);
			libinput_dispatch(d->libinput);
		}
	}
	litest_hover_move(d, slot, x_to, y_to);
}

void
litest_hover_move_two_touches(struct litest_device *d,
			      double x0, double y0,
			      double x1, double y1,
			      double dx, double dy,
			      int steps, int sleep_ms)
{
	for (int i = 0; i < steps - 1; i++) {
		litest_push_event_frame(d);
		litest_hover_move(d, 0, x0 + dx / steps * i,
					y0 + dy / steps * i);
		litest_hover_move(d, 1, x1 + dx / steps * i,
					y1 + dy / steps * i);
		litest_pop_event_frame(d);
		if (sleep_ms) {
			libinput_dispatch(d->libinput);
			msleep(sleep_ms);
			libinput_dispatch(d->libinput);
		}
	}
	litest_push_event_frame(d);
	litest_hover_move(d, 0, x0 + dx, y0 + dy);
	litest_hover_move(d, 1, x1 + dx, y1 + dy);
	litest_pop_event_frame(d);
}

void
litest_button_click(struct litest_device *d, unsigned int button, bool is_press)
{

	struct input_event *ev;
	struct input_event click[] = {
		{ .type = EV_KEY, .code = button, .value = is_press ? 1 : 0 },
		{ .type = EV_SYN, .code = SYN_REPORT, .value = 0 },
	};

	ARRAY_FOR_EACH(click, ev)
		litest_event(d, ev->type, ev->code, ev->value);
}

void
litest_button_scroll(struct litest_device *dev,
		     unsigned int button,
		     double dx, double dy)
{
	struct libinput *li = dev->libinput;

	litest_button_click(dev, button, 1);

	libinput_dispatch(li);
	litest_timeout_buttonscroll();
	libinput_dispatch(li);

	litest_event(dev, EV_REL, REL_X, dx);
	litest_event(dev, EV_REL, REL_Y, dy);
	litest_event(dev, EV_SYN, SYN_REPORT, 0);

	litest_button_click(dev, button, 0);

	libinput_dispatch(li);
}

void
litest_keyboard_key(struct litest_device *d, unsigned int key, bool is_press)
{
	litest_button_click(d, key, is_press);
}

static int
litest_scale_axis(const struct litest_device *d,
		  unsigned int axis,
		  double val)
{
	const struct input_absinfo *abs;

	litest_assert_double_ge(val, 0.0);
	litest_assert_double_le(val, 100.0);

	abs = libevdev_get_abs_info(d->evdev, axis);
	litest_assert_notnull(abs);

	return (abs->maximum - abs->minimum) * val/100.0 + abs->minimum;
}

int
litest_scale(const struct litest_device *d, unsigned int axis, double val)
{
	int min, max;
	litest_assert_double_ge(val, 0.0);
	litest_assert_double_le(val, 100.0);

<<<<<<< HEAD
	if (axis <= ABS_X) {
=======
	if (axis <= ABS_Y) {
>>>>>>> 53c28a7d
		min = d->interface->min[axis];
		max = d->interface->max[axis];
		return (max - min) * val/100.0 + min;
	} else {
		return litest_scale_axis(d, axis, val);
	}
}

void
litest_wait_for_event(struct libinput *li)
{
	return litest_wait_for_event_of_type(li, -1);
}

void
litest_wait_for_event_of_type(struct libinput *li, ...)
{
	va_list args;
	enum libinput_event_type types[32] = {LIBINPUT_EVENT_NONE};
	size_t ntypes = 0;
	enum libinput_event_type type;
	struct pollfd fds;

	va_start(args, li);
	type = va_arg(args, int);
	while ((int)type != -1) {
		assert(type > 0);
		assert(ntypes < ARRAY_LENGTH(types));
		types[ntypes++] = type;
		type = va_arg(args, int);
	}
	va_end(args);

	fds.fd = libinput_get_fd(li);
	fds.events = POLLIN;
	fds.revents = 0;

	while (1) {
		size_t i;
		struct libinput_event *event;

		while ((type = libinput_next_event_type(li)) == LIBINPUT_EVENT_NONE) {
			poll(&fds, 1, -1);
			libinput_dispatch(li);
		}

		/* no event mask means wait for any event */
		if (ntypes == 0)
			return;

		for (i = 0; i < ntypes; i++) {
			if (type == types[i])
				return;
		}

		event = libinput_get_event(li);
		libinput_event_destroy(event);
	}
}

void
litest_drain_events(struct libinput *li)
{
	struct libinput_event *event;

	libinput_dispatch(li);
	while ((event = libinput_get_event(li))) {
		libinput_event_destroy(event);
		libinput_dispatch(li);
	}
}

static const char *
litest_event_type_str(struct libinput_event *event)
{
	const char *str = NULL;

	switch (libinput_event_get_type(event)) {
	case LIBINPUT_EVENT_NONE:
		abort();
	case LIBINPUT_EVENT_DEVICE_ADDED:
		str = "ADDED";
		break;
	case LIBINPUT_EVENT_DEVICE_REMOVED:
		str = "REMOVED";
		break;
	case LIBINPUT_EVENT_KEYBOARD_KEY:
		str = "KEY";
		break;
	case LIBINPUT_EVENT_POINTER_MOTION:
		str = "MOTION";
		break;
	case LIBINPUT_EVENT_POINTER_MOTION_ABSOLUTE:
		str = "ABSOLUTE";
		break;
	case LIBINPUT_EVENT_POINTER_BUTTON:
		str = "BUTTON";
		break;
	case LIBINPUT_EVENT_POINTER_AXIS:
		str = "AXIS";
		break;
	case LIBINPUT_EVENT_TOUCH_DOWN:
		str = "TOUCH DOWN";
		break;
	case LIBINPUT_EVENT_TOUCH_UP:
		str = "TOUCH UP";
		break;
	case LIBINPUT_EVENT_TOUCH_MOTION:
		str = "TOUCH MOTION";
		break;
	case LIBINPUT_EVENT_TOUCH_CANCEL:
		str = "TOUCH CANCEL";
		break;
	case LIBINPUT_EVENT_TOUCH_FRAME:
		str = "TOUCH FRAME";
		break;
	case LIBINPUT_EVENT_GESTURE_SWIPE_BEGIN:
		str = "GESTURE SWIPE START";
		break;
	case LIBINPUT_EVENT_GESTURE_SWIPE_UPDATE:
		str = "GESTURE SWIPE UPDATE";
		break;
	case LIBINPUT_EVENT_GESTURE_SWIPE_END:
		str = "GESTURE SWIPE END";
		break;
	case LIBINPUT_EVENT_GESTURE_PINCH_BEGIN:
		str = "GESTURE PINCH START";
		break;
	case LIBINPUT_EVENT_GESTURE_PINCH_UPDATE:
		str = "GESTURE PINCH UPDATE";
		break;
	case LIBINPUT_EVENT_GESTURE_PINCH_END:
		str = "GESTURE PINCH END";
		break;
	case LIBINPUT_EVENT_TABLET_TOOL_AXIS:
		str = "TABLET AXIS";
		break;
	case LIBINPUT_EVENT_TABLET_TOOL_PROXIMITY:
		str = "TABLET PROX";
		break;
	case LIBINPUT_EVENT_TABLET_TOOL_TIP:
		str = "TABLET TIP";
		break;
	case LIBINPUT_EVENT_TABLET_TOOL_BUTTON:
		str = "TABLET BUTTON";
		break;
	}
	return str;
}

static void
litest_print_event(struct libinput_event *event)
{
	struct libinput_event_pointer *p;
	struct libinput_event_tablet_tool *t;
	struct libinput_device *dev;
	enum libinput_event_type type;
	double x, y;

	dev = libinput_event_get_device(event);
	type = libinput_event_get_type(event);

	fprintf(stderr,
		"device %s type %s ",
		libinput_device_get_sysname(dev),
		litest_event_type_str(event));
	switch (type) {
	case LIBINPUT_EVENT_POINTER_MOTION:
		p = libinput_event_get_pointer_event(event);
		x = libinput_event_pointer_get_dx(p);
		y = libinput_event_pointer_get_dy(p);
		fprintf(stderr, "%.2f/%.2f", x, y);
		break;
	case LIBINPUT_EVENT_POINTER_MOTION_ABSOLUTE:
		p = libinput_event_get_pointer_event(event);
		x = libinput_event_pointer_get_absolute_x(p);
		y = libinput_event_pointer_get_absolute_y(p);
		fprintf(stderr, "%.2f/%.2f", x, y);
		break;
	case LIBINPUT_EVENT_POINTER_BUTTON:
		p = libinput_event_get_pointer_event(event);
		fprintf(stderr,
			"button %d state %d",
			libinput_event_pointer_get_button(p),
			libinput_event_pointer_get_button_state(p));
		break;
	case LIBINPUT_EVENT_POINTER_AXIS:
		p = libinput_event_get_pointer_event(event);
		x = 0.0;
		y = 0.0;
		if (libinput_event_pointer_has_axis(p,
				LIBINPUT_POINTER_AXIS_SCROLL_VERTICAL))
			y = libinput_event_pointer_get_axis_value(p,
				LIBINPUT_POINTER_AXIS_SCROLL_VERTICAL);
		if (libinput_event_pointer_has_axis(p,
				LIBINPUT_POINTER_AXIS_SCROLL_HORIZONTAL))
			x = libinput_event_pointer_get_axis_value(p,
				LIBINPUT_POINTER_AXIS_SCROLL_HORIZONTAL);
		fprintf(stderr, "vert %.f horiz %.2f", y, x);
		break;
	case LIBINPUT_EVENT_TABLET_TOOL_PROXIMITY:
		t = libinput_event_get_tablet_tool_event(event);
		fprintf(stderr, "proximity %d\n",
			libinput_event_tablet_tool_get_proximity_state(t));
		break;
	case LIBINPUT_EVENT_TABLET_TOOL_TIP:
		t = libinput_event_get_tablet_tool_event(event);
		fprintf(stderr, "tip %d\n",
			libinput_event_tablet_tool_get_tip_state(t));
		break;
	case LIBINPUT_EVENT_TABLET_TOOL_BUTTON:
		t = libinput_event_get_tablet_tool_event(event);
		fprintf(stderr, "button %d state %d\n",
			libinput_event_tablet_tool_get_button(t),
			libinput_event_tablet_tool_get_button_state(t));
		break;
	default:
		break;
	}

	fprintf(stderr, "\n");
}

void
litest_assert_empty_queue(struct libinput *li)
{
	bool empty_queue = true;
	struct libinput_event *event;

	libinput_dispatch(li);
	while ((event = libinput_get_event(li))) {
		empty_queue = false;
		fprintf(stderr,
			"Unexpected event: ");
		litest_print_event(event);
		libinput_event_destroy(event);
		libinput_dispatch(li);
	}

	litest_assert(empty_queue);
}

static struct libevdev_uinput *
litest_create_uinput(const char *name,
		     const struct input_id *id,
		     const struct input_absinfo *abs_info,
		     const int *events)
{
	struct libevdev_uinput *uinput;
	struct libevdev *dev;
	int type, code;
	int rc, fd;
	const struct input_absinfo *abs;
	const struct input_absinfo default_abs = {
		.value = 0,
		.minimum = 0,
		.maximum = 0xffff,
		.fuzz = 0,
		.flat = 0,
		.resolution = 100
	};
	char buf[512];
	const char *devnode;

	dev = libevdev_new();
	litest_assert(dev != NULL);

	snprintf(buf, sizeof(buf), "litest %s", name);
	libevdev_set_name(dev, buf);
	if (id) {
		libevdev_set_id_bustype(dev, id->bustype);
		libevdev_set_id_vendor(dev, id->vendor);
		libevdev_set_id_product(dev, id->product);
		libevdev_set_id_version(dev, id->version);
	}

	abs = abs_info;
	while (abs && abs->value != -1) {
		rc = libevdev_enable_event_code(dev, EV_ABS,
						abs->value, abs);
		litest_assert_int_eq(rc, 0);
		abs++;
	}

	while (events &&
	       (type = *events++) != -1 &&
	       (code = *events++) != -1) {
		if (type == INPUT_PROP_MAX) {
			rc = libevdev_enable_property(dev, code);
		} else {
			rc = libevdev_enable_event_code(dev, type, code,
							type == EV_ABS ? &default_abs : NULL);
		}
		litest_assert_int_eq(rc, 0);
	}

	rc = libevdev_uinput_create_from_device(dev,
					        LIBEVDEV_UINPUT_OPEN_MANAGED,
						&uinput);
	/* workaround for a bug in libevdev pre-1.3
	   http://cgit.freedesktop.org/libevdev/commit/?id=debe9b030c8069cdf78307888ef3b65830b25122 */
	if (rc == -EBADF)
		rc = -EACCES;
	litest_assert_msg(rc == 0, "Failed to create uinput device: %s", strerror(-rc));

	libevdev_free(dev);

	devnode = libevdev_uinput_get_devnode(uinput);
	litest_assert_notnull(devnode);
	fd = open(devnode, O_RDONLY);
	litest_assert_int_gt(fd, -1);
	rc = libevdev_new_from_fd(fd, &dev);
	litest_assert_int_eq(rc, 0);

	/* uinput does not yet support setting the resolution, so we set it
	 * afterwards. This is of course racy as hell but the way we
	 * _generally_ use this function by the time libinput uses the
	 * device, we're finished here */
	abs = abs_info;
	while (abs && abs->value != -1) {
		if (abs->resolution != 0) {
			rc = libevdev_kernel_set_abs_info(dev,
							  abs->value,
							  abs);
			litest_assert_int_eq(rc, 0);
		}
		abs++;
	}
	close(fd);
	libevdev_free(dev);

	return uinput;
}

struct libevdev_uinput *
litest_create_uinput_device_from_description(const char *name,
					     const struct input_id *id,
					     const struct input_absinfo *abs_info,
					     const int *events)
{
	struct libevdev_uinput *uinput;
	const char *syspath;

	struct udev *udev;
	struct udev_monitor *udev_monitor;
	struct udev_device *udev_device;
	const char *udev_action;
	const char *udev_syspath = NULL;
	int rc;

	udev = udev_new();
	litest_assert_notnull(udev);
	udev_monitor = udev_monitor_new_from_netlink(udev, "udev");
	litest_assert_notnull(udev_monitor);
	udev_monitor_filter_add_match_subsystem_devtype(udev_monitor, "input",
							NULL);
	/* remove O_NONBLOCK */
	rc = fcntl(udev_monitor_get_fd(udev_monitor), F_SETFL, 0);
	litest_assert_int_ne(rc, -1);
	litest_assert_int_eq(udev_monitor_enable_receiving(udev_monitor),
			     0);

	uinput = litest_create_uinput(name, id, abs_info, events);

	syspath = libevdev_uinput_get_syspath(uinput);

	/* blocking, we don't want to continue until udev is ready */
	do {
		udev_device = udev_monitor_receive_device(udev_monitor);
		litest_assert_notnull(udev_device);
		udev_action = udev_device_get_action(udev_device);
		if (strcmp(udev_action, "add") != 0) {
			udev_device_unref(udev_device);
			continue;
		}

		udev_syspath = udev_device_get_syspath(udev_device);
	} while (!udev_syspath || strcmp(udev_syspath, syspath) != 0);

	litest_assert(udev_device_get_property_value(udev_device, "ID_INPUT"));

	udev_device_unref(udev_device);
	udev_monitor_unref(udev_monitor);
	udev_unref(udev);

	return uinput;
}

static struct libevdev_uinput *
litest_create_uinput_abs_device_v(const char *name,
				  struct input_id *id,
				  const struct input_absinfo *abs,
				  va_list args)
{
	int events[KEY_MAX * 2 + 2]; /* increase this if not sufficient */
	int *event = events;
	int type, code;

	while ((type = va_arg(args, int)) != -1 &&
	       (code = va_arg(args, int)) != -1) {
		*event++ = type;
		*event++ = code;
		litest_assert(event < &events[ARRAY_LENGTH(events) - 2]);
	}

	*event++ = -1;
	*event++ = -1;

	return litest_create_uinput_device_from_description(name, id,
							    abs, events);
}

struct libevdev_uinput *
litest_create_uinput_abs_device(const char *name,
				struct input_id *id,
				const struct input_absinfo *abs,
				...)
{
	struct libevdev_uinput *uinput;
	va_list args;

	va_start(args, abs);
	uinput = litest_create_uinput_abs_device_v(name, id, abs, args);
	va_end(args);

	return uinput;
}

struct libevdev_uinput *
litest_create_uinput_device(const char *name, struct input_id *id, ...)
{
	struct libevdev_uinput *uinput;
	va_list args;

	va_start(args, id);
	uinput = litest_create_uinput_abs_device_v(name, id, NULL, args);
	va_end(args);

	return uinput;
}

struct libinput_event_pointer*
litest_is_button_event(struct libinput_event *event,
		       unsigned int button,
		       enum libinput_button_state state)
{
	struct libinput_event_pointer *ptrev;
	enum libinput_event_type type = LIBINPUT_EVENT_POINTER_BUTTON;

	litest_assert(event != NULL);
	litest_assert_int_eq(libinput_event_get_type(event), type);
	ptrev = libinput_event_get_pointer_event(event);
	litest_assert_int_eq(libinput_event_pointer_get_button(ptrev),
			     button);
	litest_assert_int_eq(libinput_event_pointer_get_button_state(ptrev),
			     state);

	return ptrev;
}

struct libinput_event_pointer *
litest_is_axis_event(struct libinput_event *event,
		     enum libinput_pointer_axis axis,
		     enum libinput_pointer_axis_source source)
{
	struct libinput_event_pointer *ptrev;
	enum libinput_event_type type = LIBINPUT_EVENT_POINTER_AXIS;

	litest_assert(event != NULL);
	litest_assert_int_eq(libinput_event_get_type(event), type);
	ptrev = libinput_event_get_pointer_event(event);
	litest_assert(libinput_event_pointer_has_axis(ptrev, axis));

	if (source != 0)
		litest_assert_int_eq(libinput_event_pointer_get_axis_source(ptrev),
				     source);

	return ptrev;
}

struct libinput_event_pointer *
litest_is_motion_event(struct libinput_event *event)
{
	struct libinput_event_pointer *ptrev;
	enum libinput_event_type type = LIBINPUT_EVENT_POINTER_MOTION;
	double x, y, ux, uy;

	litest_assert(event != NULL);
	litest_assert_int_eq(libinput_event_get_type(event), type);
	ptrev = libinput_event_get_pointer_event(event);

	x = libinput_event_pointer_get_dx(ptrev);
	y = libinput_event_pointer_get_dy(ptrev);
	ux = libinput_event_pointer_get_dx_unaccelerated(ptrev);
	uy = libinput_event_pointer_get_dy_unaccelerated(ptrev);

	/* No 0 delta motion events */
	litest_assert(x != 0.0 || y != 0.0 ||
		      ux != 0.0 || uy != 0.0);

	return ptrev;
}

void
litest_assert_button_event(struct libinput *li, unsigned int button,
			   enum libinput_button_state state)
{
	struct libinput_event *event;

	litest_wait_for_event(li);
	event = libinput_get_event(li);

	litest_is_button_event(event, button, state);

	libinput_event_destroy(event);
}

struct libinput_event_touch *
litest_is_touch_event(struct libinput_event *event,
		      enum libinput_event_type type)
{
	struct libinput_event_touch *touch;

	litest_assert(event != NULL);

	if (type == 0)
		type = libinput_event_get_type(event);

	switch (type) {
	case LIBINPUT_EVENT_TOUCH_DOWN:
	case LIBINPUT_EVENT_TOUCH_UP:
	case LIBINPUT_EVENT_TOUCH_MOTION:
	case LIBINPUT_EVENT_TOUCH_FRAME:
		litest_assert_int_eq(libinput_event_get_type(event), type);
		break;
	default:
		ck_abort_msg("%s: invalid touch type %d\n", __func__, type);
	}

	touch = libinput_event_get_touch_event(event);

	return touch;
}

struct libinput_event_keyboard *
litest_is_keyboard_event(struct libinput_event *event,
			 unsigned int key,
			 enum libinput_key_state state)
{
	struct libinput_event_keyboard *kevent;
	enum libinput_event_type type = LIBINPUT_EVENT_KEYBOARD_KEY;

	litest_assert(event != NULL);
	litest_assert_int_eq(libinput_event_get_type(event), type);

	kevent = libinput_event_get_keyboard_event(event);
	litest_assert(kevent != NULL);

	litest_assert_int_eq(libinput_event_keyboard_get_key(kevent), key);
	litest_assert_int_eq(libinput_event_keyboard_get_key_state(kevent),
			     state);
	return kevent;
}

struct libinput_event_gesture *
litest_is_gesture_event(struct libinput_event *event,
			enum libinput_event_type type,
			int nfingers)
{
	struct libinput_event_gesture *gevent;

	litest_assert(event != NULL);
	litest_assert_int_eq(libinput_event_get_type(event), type);

	gevent = libinput_event_get_gesture_event(event);
	litest_assert(gevent != NULL);

	if (nfingers != -1)
		litest_assert_int_eq(libinput_event_gesture_get_finger_count(gevent),
				     nfingers);
	return gevent;
}

struct libinput_event_tablet_tool * litest_is_tablet_event(
		       struct libinput_event *event,
		       enum libinput_event_type type)
{
	struct libinput_event_tablet_tool *tevent;

	litest_assert(event != NULL);
	litest_assert_int_eq(libinput_event_get_type(event), type);

	tevent = libinput_event_get_tablet_tool_event(event);
	litest_assert(tevent != NULL);

	return tevent;
}

void
litest_assert_tablet_button_event(struct libinput *li, unsigned int button,
				  enum libinput_button_state state)
{
	struct libinput_event *event;
	struct libinput_event_tablet_tool *tev;
	enum libinput_event_type type = LIBINPUT_EVENT_TABLET_TOOL_BUTTON;

	litest_wait_for_event(li);
	event = libinput_get_event(li);

	litest_assert_notnull(event);
	litest_assert_int_eq(libinput_event_get_type(event), type);
	tev = libinput_event_get_tablet_tool_event(event);
	litest_assert_int_eq(libinput_event_tablet_tool_get_button(tev),
			     button);
	litest_assert_int_eq(libinput_event_tablet_tool_get_button_state(tev),
			     state);
	libinput_event_destroy(event);
}

void
litest_assert_scroll(struct libinput *li,
		     enum libinput_pointer_axis axis,
		     int minimum_movement)
{
	struct libinput_event *event, *next_event;
	struct libinput_event_pointer *ptrev;
	int value;

	event = libinput_get_event(li);
	next_event = libinput_get_event(li);
	litest_assert(next_event != NULL); /* At least 1 scroll + stop scroll */

	while (event) {
		ptrev = litest_is_axis_event(event, axis, 0);

		if (next_event) {
			value = libinput_event_pointer_get_axis_value(ptrev,
								      axis);
			/* Normal scroll event, check dir */
			if (minimum_movement > 0) {
				litest_assert_int_ge(value, minimum_movement);
			} else {
				litest_assert_int_le(value, minimum_movement);
			}
		} else {
			/* Last scroll event, must be 0 */
			ck_assert_double_eq(
				libinput_event_pointer_get_axis_value(ptrev, axis),
				0.0);
		}
		libinput_event_destroy(event);
		event = next_event;
		next_event = libinput_get_event(li);
	}
}

void
litest_assert_only_typed_events(struct libinput *li,
				enum libinput_event_type type)
{
	struct libinput_event *event;

	assert(type != LIBINPUT_EVENT_NONE);

	libinput_dispatch(li);
	event = libinput_get_event(li);
	litest_assert_notnull(event);

	while (event) {
		litest_assert_int_eq(libinput_event_get_type(event),
                                     type);
		libinput_event_destroy(event);
		libinput_dispatch(li);
		event = libinput_get_event(li);
	}
}

void
litest_timeout_tap(void)
{
	msleep(200);
}

void
litest_timeout_tapndrag(void)
{
	msleep(520);
}

void
litest_timeout_softbuttons(void)
{
	msleep(300);
}

void
litest_timeout_buttonscroll(void)
{
	msleep(300);
}

void
litest_timeout_finger_switch(void)
{
	msleep(120);
}

void
litest_timeout_edgescroll(void)
{
	msleep(300);
}

void
litest_timeout_middlebutton(void)
{
	msleep(70);
}

void
litest_timeout_dwt_short(void)
{
	msleep(220);
}

void
litest_timeout_dwt_long(void)
{
	msleep(520);
}

void
litest_timeout_gesture(void)
{
	msleep(120);
}

void
litest_push_event_frame(struct litest_device *dev)
{
	assert(!dev->skip_ev_syn);
	dev->skip_ev_syn = true;
}

void
litest_pop_event_frame(struct litest_device *dev)
{
	assert(dev->skip_ev_syn);
	dev->skip_ev_syn = false;
	litest_event(dev, EV_SYN, SYN_REPORT, 0);
}

static void
send_abs_xy(struct litest_device *d, double x, double y)
{
	struct input_event e;
	int val;

	e.type = EV_ABS;
	e.code = ABS_X;
	e.value = LITEST_AUTO_ASSIGN;
	val = litest_auto_assign_value(d, &e, 0, x, y, NULL, true);
	litest_event(d, EV_ABS, ABS_X, val);

	e.code = ABS_Y;
	val = litest_auto_assign_value(d, &e, 0, x, y, NULL, true);
	litest_event(d, EV_ABS, ABS_Y, val);
}

static void
send_abs_mt_xy(struct litest_device *d, double x, double y)
{
	struct input_event e;
	int val;

	e.type = EV_ABS;
	e.code = ABS_MT_POSITION_X;
	e.value = LITEST_AUTO_ASSIGN;
	val = litest_auto_assign_value(d, &e, 0, x, y, NULL, true);
	litest_event(d, EV_ABS, ABS_MT_POSITION_X, val);

	e.code = ABS_MT_POSITION_Y;
	e.value = LITEST_AUTO_ASSIGN;
	val = litest_auto_assign_value(d, &e, 0, x, y, NULL, true);
	litest_event(d, EV_ABS, ABS_MT_POSITION_Y, val);
}

void
litest_semi_mt_touch_down(struct litest_device *d,
			  struct litest_semi_mt *semi_mt,
			  unsigned int slot,
			  double x, double y)
{
	double t, l, r = 0, b = 0; /* top, left, right, bottom */

	if (d->ntouches_down > 2 || slot > 1)
		return;

	if (d->ntouches_down == 1) {
		l = x;
		t = y;
	} else {
		int other = (slot + 1) % 2;
		l = min(x, semi_mt->touches[other].x);
		t = min(y, semi_mt->touches[other].y);
		r = max(x, semi_mt->touches[other].x);
		b = max(y, semi_mt->touches[other].y);
	}

	send_abs_xy(d, l, t);

	litest_event(d, EV_ABS, ABS_MT_SLOT, 0);

	if (d->ntouches_down == 1)
		litest_event(d, EV_ABS, ABS_MT_TRACKING_ID, ++semi_mt->tracking_id);

	send_abs_mt_xy(d, l, t);

	if (d->ntouches_down == 2) {
		litest_event(d, EV_ABS, ABS_MT_SLOT, 1);
		litest_event(d, EV_ABS, ABS_MT_TRACKING_ID, ++semi_mt->tracking_id);

		send_abs_mt_xy(d, r, b);
	}

	litest_event(d, EV_SYN, SYN_REPORT, 0);

	semi_mt->touches[slot].x = x;
	semi_mt->touches[slot].y = y;
}

void
litest_semi_mt_touch_move(struct litest_device *d,
			  struct litest_semi_mt *semi_mt,
			  unsigned int slot,
			  double x, double y)
{
	double t, l, r = 0, b = 0; /* top, left, right, bottom */

	if (d->ntouches_down > 2 || slot > 1)
		return;

	if (d->ntouches_down == 1) {
		l = x;
		t = y;
	} else {
		int other = (slot + 1) % 2;
		l = min(x, semi_mt->touches[other].x);
		t = min(y, semi_mt->touches[other].y);
		r = max(x, semi_mt->touches[other].x);
		b = max(y, semi_mt->touches[other].y);
	}

	send_abs_xy(d, l, t);

	litest_event(d, EV_ABS, ABS_MT_SLOT, 0);
	send_abs_mt_xy(d, l, t);

	if (d->ntouches_down == 2) {
		litest_event(d, EV_ABS, ABS_MT_SLOT, 1);
		send_abs_mt_xy(d, r, b);
	}

	litest_event(d, EV_SYN, SYN_REPORT, 0);

	semi_mt->touches[slot].x = x;
	semi_mt->touches[slot].y = y;
}

void
litest_semi_mt_touch_up(struct litest_device *d,
			struct litest_semi_mt *semi_mt,
			unsigned int slot)
{
	/* note: ntouches_down is decreased before we get here */
	if (d->ntouches_down >= 2 || slot > 1)
		return;

	litest_event(d, EV_ABS, ABS_MT_SLOT, d->ntouches_down);
	litest_event(d, EV_ABS, ABS_MT_TRACKING_ID, -1);

	/* if we have one finger left, send x/y coords for that finger left.
	   this is likely to happen with a real touchpad */
	if (d->ntouches_down == 1) {
		int other = (slot + 1) % 2;
		send_abs_xy(d, semi_mt->touches[other].x, semi_mt->touches[other].y);
		litest_event(d, EV_ABS, ABS_MT_SLOT, 0);
		send_abs_mt_xy(d, semi_mt->touches[other].x, semi_mt->touches[other].y);
	}

	litest_event(d, EV_SYN, SYN_REPORT, 0);
}

enum litest_mode {
	LITEST_MODE_ERROR,
	LITEST_MODE_TEST,
	LITEST_MODE_LIST,
};

static inline enum litest_mode
litest_parse_argv(int argc, char **argv)
{
	enum {
		OPT_FILTER_TEST,
		OPT_FILTER_DEVICE,
		OPT_FILTER_GROUP,
		OPT_LIST,
		OPT_VERBOSE,
	};
	static const struct option opts[] = {
		{ "filter-test", 1, 0, OPT_FILTER_TEST },
		{ "filter-device", 1, 0, OPT_FILTER_DEVICE },
		{ "filter-group", 1, 0, OPT_FILTER_GROUP },
		{ "list", 0, 0, OPT_LIST },
		{ "verbose", 0, 0, OPT_VERBOSE },
		{ 0, 0, 0, 0}
	};

	while(1) {
		int c;
		int option_index = 0;

		c = getopt_long(argc, argv, "", opts, &option_index);
		if (c == -1)
			break;
		switch(c) {
		case OPT_FILTER_TEST:
			filter_test = optarg;
			break;
		case OPT_FILTER_DEVICE:
			filter_device = optarg;
			break;
		case OPT_FILTER_GROUP:
			filter_group = optarg;
			break;
		case OPT_LIST:
			return LITEST_MODE_LIST;
		case OPT_VERBOSE:
			verbose = 1;
			break;
		default:
			fprintf(stderr, "usage: %s [--list]\n", argv[0]);
			return LITEST_MODE_ERROR;
		}
	}

	return LITEST_MODE_TEST;
}

#ifndef LITEST_NO_MAIN
static void
litest_list_tests(struct list *tests)
{
	struct suite *s;

	list_for_each(s, tests, node) {
		struct test *t;
		printf("%s:\n", s->name);
		list_for_each(t, &s->tests, node) {
			printf("	%s\n", t->name);
		}
	}
}

int
main(int argc, char **argv)
{
	enum litest_mode mode;

	list_init(&all_tests);

	setenv("CK_DEFAULT_TIMEOUT", "10", 0);
	setenv("LIBINPUT_RUNNING_TEST_SUITE", "1", 1);

	mode = litest_parse_argv(argc, argv);
	if (mode == LITEST_MODE_ERROR)
		return EXIT_FAILURE;

	litest_setup_tests();

	if (mode == LITEST_MODE_LIST) {
		litest_list_tests(&all_tests);
		return EXIT_SUCCESS;
	}

	return litest_run(argc, argv);
}
#endif<|MERGE_RESOLUTION|>--- conflicted
+++ resolved
@@ -1783,11 +1783,7 @@
 	litest_assert_double_ge(val, 0.0);
 	litest_assert_double_le(val, 100.0);
 
-<<<<<<< HEAD
-	if (axis <= ABS_X) {
-=======
 	if (axis <= ABS_Y) {
->>>>>>> 53c28a7d
 		min = d->interface->min[axis];
 		max = d->interface->max[axis];
 		return (max - min) * val/100.0 + min;
