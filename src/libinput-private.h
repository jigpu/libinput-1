--- conflicted
+++ resolved
@@ -167,7 +167,6 @@
 	struct libinput_device_config config;
 };
 
-<<<<<<< HEAD
 struct libinput_tool {
 	struct list link;
 	uint32_t serial;
@@ -175,7 +174,8 @@
 	unsigned char axis_caps[NCHARS(LIBINPUT_TABLET_AXIS_CNT)];
 	int refcount;
 	void *user_data;
-=======
+};
+
 struct libinput_event {
 	enum libinput_event_type type;
 	struct libinput_device *device;
@@ -185,7 +185,6 @@
 	struct list link;
 	void (*notify_func)(uint64_t time, struct libinput_event *ev, void *notify_func_data);
 	void *notify_func_data;
->>>>>>> 06e2f522
 };
 
 typedef void (*libinput_source_dispatch_t)(void *data);
