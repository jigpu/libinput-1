--- conflicted
+++ resolved
@@ -1209,11 +1209,8 @@
 	libinput->refcount = 1;
 	list_init(&libinput->source_destroy_list);
 	list_init(&libinput->seat_list);
-<<<<<<< HEAD
+	list_init(&libinput->device_group_list);
 	list_init(&libinput->tool_list);
-=======
-	list_init(&libinput->device_group_list);
->>>>>>> d92ae62d
 
 	if (libinput_timer_subsys_init(libinput) != 0) {
 		free(libinput->events);
@@ -1253,11 +1250,8 @@
 	struct libinput_event *event;
 	struct libinput_device *device, *next_device;
 	struct libinput_seat *seat, *next_seat;
-<<<<<<< HEAD
 	struct libinput_tool *tool, *next_tool;
-=======
 	struct libinput_device_group *group, *next_group;
->>>>>>> d92ae62d
 
 	if (libinput == NULL)
 		return NULL;
@@ -1285,16 +1279,15 @@
 		libinput_seat_destroy(seat);
 	}
 
-<<<<<<< HEAD
-	list_for_each_safe(tool, next_tool, &libinput->tool_list, link) {
-		libinput_tool_unref(tool);
-=======
 	list_for_each_safe(group,
 			   next_group,
 			   &libinput->device_group_list,
 			   link) {
 		libinput_device_group_destroy(group);
->>>>>>> d92ae62d
+	}
+
+	list_for_each_safe(tool, next_tool, &libinput->tool_list, link) {
+		libinput_tool_unref(tool);
 	}
 
 	libinput_timer_subsys_destroy(libinput);
